--- conflicted
+++ resolved
@@ -1,12 +1,6 @@
-<<<<<<< HEAD
-data/
-outputs/
-logs/
-__pycache__/
-=======
 /data/
 outputs/
 logs/
 __pycache__/
 .env
->>>>>>> 0d2c524e
+wandb/